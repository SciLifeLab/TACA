--- conflicted
+++ resolved
@@ -5,9 +5,4 @@
 _build
 *.log
 .DS*
-.vagrant/
-<<<<<<< HEAD
-tmp
-=======
-.idea/
->>>>>>> cdcee51d
+.vagrant/