""" Main TACA module
"""

<<<<<<< HEAD
__version__ = "0.9.24"
=======
__version__ = "0.9.25"
>>>>>>> 9b1b652d
<|MERGE_RESOLUTION|>--- conflicted
+++ resolved
@@ -1,8 +1,4 @@
 """ Main TACA module
 """
 
-<<<<<<< HEAD
-__version__ = "0.9.24"
-=======
-__version__ = "0.9.25"
->>>>>>> 9b1b652d
+__version__ = "0.9.26"