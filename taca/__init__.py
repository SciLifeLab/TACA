""" Main TACA module
"""

<<<<<<< HEAD
__version__ = '0.6.8.1'
=======
__version__ = '0.6.9.0'
>>>>>>> 86f0d643
<|MERGE_RESOLUTION|>--- conflicted
+++ resolved
@@ -1,8 +1,4 @@
 """ Main TACA module
 """
 
-<<<<<<< HEAD
-__version__ = '0.6.8.1'
-=======
-__version__ = '0.6.9.0'
->>>>>>> 86f0d643
+__version__ = '0.6.9.1'