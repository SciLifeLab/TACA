""" Main TACA module
"""

<<<<<<< HEAD
__version__ = '0.6.9.1'
=======
__version__ = '0.6.10.0'
>>>>>>> b9f4e0b3
<|MERGE_RESOLUTION|>--- conflicted
+++ resolved
@@ -1,8 +1,4 @@
 """ Main TACA module
 """
 
-<<<<<<< HEAD
-__version__ = '0.6.9.1'
-=======
-__version__ = '0.6.10.0'
->>>>>>> b9f4e0b3
+__version__ = '0.6.10.1'