--- conflicted
+++ resolved
@@ -4,15 +4,6 @@
 import couchdb
 import datetime
 
-<<<<<<< HEAD
-try:
-    from oauth2client.client import SignedJwtAssertionCredentials as GCredentials
-    has_oauth2client = True
-except ImportError:
-    has_oauth2client = False
-
-=======
->>>>>>> 1c058d89
 from taca.utils.config import CONFIG
 
 def get_nases_disk_space():
@@ -81,39 +72,6 @@
 
     return result
 
-<<<<<<< HEAD
-def update_google_docs(data, credentials_file):
-    # The latest version of oauth2client or any of its dependencies
-    # is not compatible with the current approach to do the
-    # oauth2 based connection. This is just a quick fix
-    # until a proper solution is implemented.
-    if not has_oauth2client:
-        logging.warn("Google Docs cannot be updated as there was a problem"
-                    " importing the oauth2 client")
-        return
-    config = CONFIG['server_status']
-    # open json file
-    json_key = json.load(open(credentials_file))
-
-    # get credentials from the file and authorize
-    credentials = GCredentials(json_key['client_email'], 
-                            json_key['private_key'], config['g_scope'])
-    gc = gspread.authorize(credentials)
-    # open google sheet
-    # IMPORTANT: file must be shared with the email listed in credentials
-    sheet = gc.open(config['g_sheet'])
-
-    # choose worksheet from the doc
-    worksheet = sheet.get_worksheet(1)
-
-    # update cell
-    for key in data: # data is a dicitonary of dictionaries
-        cell = config['g_sheet_map'].get(key) # key = server name
-        value = data[key].get('available_percentage')
-        worksheet.update_acell(cell, value)
-
-=======
->>>>>>> 1c058d89
 def update_status_db(data, server_type=None):
     """ Pushed the data to status db,
     data can be from nases or from uppmax
