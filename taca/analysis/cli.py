--- conflicted
+++ resolved
@@ -28,11 +28,7 @@
     if not runfolder_project:
         analysis.transfer_run(rundir)
     else:
-<<<<<<< HEAD
-        analysis.transfer_runfolder(rundir, pid=runfolder_project)
-=======
-        an.transfer_runfolder(rundir, pid=runfolder_project, exclude_lane=exclude_lane)
->>>>>>> 8f178b87
+        analysis.transfer_runfolder(rundir, pid=runfolder_project, exclude_lane=exclude_lane)
 
 @analysis.command()
 @click.argument('rundir')
