--- conflicted
+++ resolved
@@ -871,22 +871,9 @@
         )
         _generate_lane_html(new_html_report_laneBarcode, html_report_laneBarcode_parser)
 
-<<<<<<< HEAD
-    def _fix_demultiplexingstats_xml_dir(
-        self,
-        demux_folder,
-        stats_json,
-        samplesheets,
-        index_cycles,
-        simple_lanes,
-        complex_lanes,
-        noindex_lanes,
-    ):
-=======
         return NumberReads_Summary
 
     def _fix_demultiplexingstats_xml_dir(self, demux_folder, stats_json, samplesheets, index_cycles, simple_lanes, complex_lanes, noindex_lanes, NumberReads_Summary):
->>>>>>> 1912ea8c
         # Create the DemultiplexingStats.xml (empty it is here only to say thay demux is done)
         DemultiplexingStats_xml_dir = _create_folder_structure(demux_folder, ["Stats"])
         # For creating DemuxSummary.txt files for complex lanes
@@ -1404,41 +1391,6 @@
             return True
 
         # Case with multiple sub-demultiplexings
-<<<<<<< HEAD
-        (
-            html_reports_lane,
-            html_reports_laneBarcode,
-            stats_json,
-        ) = self._process_demux_with_complex_lanes(
-            samplesheets,
-            legacy_path,
-            index_cycles,
-            simple_lanes,
-            complex_lanes,
-            noindex_lanes,
-        )
-
-        # Create the html reports
-        self._fix_html_reports_for_complex_lanes(
-            demux_folder,
-            index_cycles,
-            complex_lanes,
-            noindex_lanes,
-            html_reports_lane,
-            html_reports_laneBarcode,
-        )
-
-        # Fix contents under the DemultiplexingStats folder
-        self._fix_demultiplexingstats_xml_dir(
-            demux_folder,
-            stats_json,
-            samplesheets,
-            index_cycles,
-            simple_lanes,
-            complex_lanes,
-            noindex_lanes,
-        )
-=======
         (html_reports_lane, html_reports_laneBarcode, stats_json) = self._process_demux_with_complex_lanes(demux_folder, samplesheets, legacy_path, index_cycles, simple_lanes, complex_lanes, noindex_lanes)
 
         # Create the html reports
@@ -1446,7 +1398,6 @@
 
         # Fix contents under the DemultiplexingStats folder
         self._fix_demultiplexingstats_xml_dir(demux_folder, stats_json, samplesheets, index_cycles, simple_lanes, complex_lanes, noindex_lanes, NumberReads_Summary)
->>>>>>> 1912ea8c
 
         return True
 
