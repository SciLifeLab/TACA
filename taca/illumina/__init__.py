--- conflicted
+++ resolved
@@ -193,43 +193,10 @@
         Takes software (bcl2fastq version to use) and parameters from the configuration
         file.
         """
-<<<<<<< HEAD
-        logger.info('Building bcl2fastq command')
-        config = CONFIG['analysis'][self.run_type]
-        with chdir(self.run_dir):
-            if 'bcl2fastq' not in config:
-                logger.warn("config file not properly set-up: bcl2fastq entry is missing for sequencing type {}".format(self.run_type))
-                return
-            if not config['bcl2fastq'].has_key('bin'):
-                logger.warn("config file not properly set-up: bcl2fastq entry has not filed bin for sequencing type {}".format(self.run_type))
-                return
-
-            cl = [config.get('bcl2fastq').get('bin')]
-            if config['bcl2fastq'].has_key('options'):
-                cl_options = config['bcl2fastq']['options']
-
-                # Append all options that appear in the configuration file to the main command.
-                # Options that require a value, i.e --use-bases-mask Y8,I8,Y8, will be returned
-                # as a dictionary, while options that doesn't require a value, i.e --no-lane-splitting
-                # will be returned as a simple string
-                for option in cl_options:
-                    if isinstance(option, dict):
-                        opt, val = option.popitem()
-                        cl.extend(['--{}'.format(opt), str(val)])
-                    else:
-                        cl.append('--{}'.format(option))
-
-            logger.info(("BCL to FASTQ conversion and demultiplexing started for "
-                         " run {} on {}".format(os.path.basename(self.id), datetime.now())))
-
-            misc.call_external_command_detached(cl, with_log_files=True)
-
-=======
         if self.run_type == 'HiSeqX':
             _demultiplex_HiSeqX_flowcell(self)
         else:
             _demultiplex_flowcell(self)
->>>>>>> 3718aad4
 
 
     @property
