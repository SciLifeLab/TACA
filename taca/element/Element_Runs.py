--- conflicted
+++ resolved
@@ -366,11 +366,7 @@
             ],  # TODO add path to bases2fastq executable to config
             self.run_dir,
             demux_dir,
-<<<<<<< HEAD
             "-p 8",
-=======
-            "-p 12",  # TODO: how many? Considering that we may start several demux runs at once
->>>>>>> c840ea8f
             f"-r {run_manifest}",
             "--legacy-fastq",  # TODO: except if Smart-seq3
             "--force-index-orientation",
