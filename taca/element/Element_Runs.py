import csv
import glob
import json
import logging
import os
import re
import shutil
import subprocess
import zipfile
from datetime import datetime
from pathlib import Path

import pandas as pd

from taca.utils.filesystem import chdir
from taca.utils.statusdb import ElementRunsConnection

logger = logging.getLogger(__name__)


class Run:
    """Defines an Element run"""

    def __init__(self, run_dir, configuration):
        if not hasattr(self, "sequencer_type"):
            # Mostly for testing, since this class is not meant to be instantiated
            self.sequencer_type = "GenericElement"

        if not os.path.exists(run_dir):
            raise RuntimeError(f"Could not locate run directory {run_dir}")
        self.run_parameters_parsed = False

        self.run_dir = os.path.abspath(run_dir)
        self.CONFIG = configuration

        self.demux_dir = os.path.join(self.run_dir, "Demultiplexing")
        self.final_sequencing_file = os.path.join(self.run_dir, "RunUploaded.json")
        self.demux_stats_file = (
            "*RunStats.json"  # Assumes demux is finished when this file is created
        )
        self.transfer_file = (
            self.CONFIG.get("element_analysis").get("Element", {})
            .get(self.sequencer_type, {})
            .get("transfer_log")
        )  # TODO: add to taca.yaml
        self.rsync_exit_file = os.path.join(self.run_dir, ".rsync_exit_status")

        # Instrument generated files
        self.run_parameters_file = os.path.join(self.run_dir, "RunParameters.json")
        self.run_stats_file = os.path.join(self.run_dir, "AvitiRunStats.json")
        self.run_manifest_file_from_instrument = os.path.join(
            self.run_dir, "RunManifest.json"
        )
        self.run_uploaded_file = os.path.join(self.run_dir, "RunUploaded.json")

        self.db = ElementRunsConnection(
            self.CONFIG.get("statusdb", {}), dbname="element_runs"
        )

        # Fields to be set by TACA
        self.status = None
        self.lims_step_id = None
        self.lims_full_manifest = None
        self.lims_start_manifest = None
        self.lims_demux_manifests = None

        # Fields that will be set when parsing run parameters
        self.run_name = None
        self.run_id = None
        self.side = None
        self.side_letter = None
        self.run_type = None
        self.flowcell_id = None
        self.instrument_name = None
        self.date = None
        self.operator_name = None

    def __str__(self) -> str:
        if self.run_parameters_parsed:
            return f"ElementRun({self.NGI_run_id})"
        else:
            return f"ElementRun({self.run_dir})"

    @property
    def NGI_run_id(self):
        if self.run_parameters_parsed:
            return f"{self.date}_{self.instrument_name}_{self.side_letter}{self.flowcell_id}"
        else:
            raise RuntimeError(f"Run parameters not parsed for run {self.run_dir}")

    def parse_run_parameters(self) -> None:
        """Parse run-information from the RunParameters.json file"""
        try:
            with open(self.run_parameters_file) as json_file:
                run_parameters = json.load(json_file)
        except FileNotFoundError:
            logger.warning(
                f"Run parameters file not found for {self}, might not be ready yet"
            )
            raise

        # Manually entered, but should be side and flowcell id
        self.run_name = run_parameters.get("RunName")

        self.run_id = run_parameters.get(
            "runID"
        )  # Unique hash that we don't really use
        self.side = run_parameters.get("Side")  # SideA or SideB
        self.side_letter = self.side[-1]  # A or B
        self.run_type = run_parameters.get(
            "RunType"
        )  # Sequencing, wash or prime I believe?
        self.flowcell_id = run_parameters.get("FlowcellID")
        self.instrument_name = run_parameters.get("InstrumentName")
        self.date = run_parameters.get("Date")[0:10].replace("-", "")
        self.year = self.date[0:4]
        self.operator_name = run_parameters.get("OperatorName")
        self.run_parameters_parsed = True

    def to_doc_obj(self):
        # TODO: are we sure what we should do when the RunParameters.json file is missing?

        # Read in all instrument generated files
        instrument_generated_files = {}
        for file in [
            self.run_parameters_file,
            self.run_stats_file,
            self.run_manifest_file_from_instrument,
            self.run_uploaded_file,
        ]:
            if os.path.exists(file):
                with open(file) as json_file:
                    instrument_generated_files[os.path.basename(file)] = json.load(
                        json_file
                    )
            else:
                instrument_generated_files[os.path.basename(file)] = None
        # Aggregated demux stats files
        index_assignement_file = os.path.join(
            self.run_dir, "Demultiplexing", "IndexAssignment.csv"
        )
        if os.path.exists(index_assignement_file):
            with open(index_assignement_file) as index_file:
                reader = csv.DictReader(index_file)
                index_assignments = [row for row in reader]
        else:
            index_assignments = None

        unassigned_sequences_file = os.path.join(
            self.run_dir, "Demultiplexing", "UnassignedSequences.csv"
        )
        if os.path.exists(unassigned_sequences_file):
            with open(unassigned_sequences_file) as unassigned_file:
                reader = csv.DictReader(unassigned_file)
                unassigned_sequences = [row for row in reader]
        else:
            unassigned_sequences = None

        demultiplex_stats = {
            "Demultiplex_Stats": {
                "Index_Assignment": index_assignments,
                "Unassigned_Sequences": unassigned_sequences,
            }
        }
        
        demux_command_file = os.path.join(self.run_dir, ".bases2fastq_command")
        if os.path.exists(demux_command_file):
            with open(demux_command_file) as command_file:
                demux_command = command_file.readlines()[0]
        else:
            demux_command = None
        demux_version_file = os.path.join(self.run_dir,"Demultiplexing_0", "RunStats.json")
        if os.path.exists(demux_version_file):
            with open(demux_version_file) as json_file:
                    demux_info = json.load(
                        json_file
                    )
            demux_version = demux_info.get("AnalysisVersion")
        else:
            demux_version = None

        software_info = {
            "Version": demux_version,
            "bin": self.CONFIG.get("element_analysis").get("bases2fastq"),
            "options": demux_command,
        }
        
        doc_obj = {
            "name": self.NGI_run_id,
            "run_path": self.run_dir,
            "run_status": self.status,
            "NGI_run_id": self.NGI_run_id,
            "instrument_generated_files": instrument_generated_files,
            "Element": demultiplex_stats,
            "Software": software_info,
        }

        return doc_obj

    def check_sequencing_status(self):
        if os.path.exists(self.final_sequencing_file):
            with open(self.final_sequencing_file) as json_file:
                sequencing_outcome = json.load(json_file).get("outcome")
            if sequencing_outcome != "OutcomeCompleted":
                return False
            else:
                return True
        else:
            return False

    def get_demultiplexing_status(self):
        if not os.path.exists(self.demux_dir):
            return "not started"
        sub_demux_dirs = glob.glob(os.path.join(self.run_dir, "Demultiplexing_*"))
        finished_count = 0
        for demux_dir in sub_demux_dirs:
            found_demux_stats_file = glob.glob(os.path.join(demux_dir, self.demux_stats_file))
            if not found_demux_stats_file:
                return "ongoing"
            elif found_demux_stats_file:
                finished_count += (
                    1  # TODO: check exit status of demux in exit status file
                )
        if finished_count == len(sub_demux_dirs):
            return "finished"
        else:
            return "unknown"

    def status_changed(self):
        if not self.run_parameters_parsed:
            raise RuntimeError(
                f"Run parameters not parsed for run {self.run_dir}, cannot check status"
            )
        db_run_status = self.db.check_db_run_status(self.NGI_run_id)
        return db_run_status != self.status

    def update_statusdb(self):
        doc_obj = self.to_doc_obj()
        self.db.upload_to_statusdb(doc_obj)

    def manifest_exists(self):
        zip_src_path = self.find_manifest_zip()
        return os.path.isfile(zip_src_path)

    def get_lims_step_id(self) -> str | None:
        """If the run was started using a LIMS-generated manifest,
        the ID of the LIMS step can be extracted from it.
        """

        # TODO test me

        assert self.manifest_exists(), "Run manifest not found"
        with open(self.run_manifest_file_from_instrument) as csv_file:
            manifest_lines = csv_file.readlines()
        for line in manifest_lines:
            if "lims_step_id" in line:
                lims_step_id = line.split(",")[1]
                return lims_step_id
        return None
    
    def find_manifest_zip(self):
        # Specify dir in which LIMS drop the manifest zip files
        dir_to_search = os.path.join(
            self.CONFIG.get("element_analysis").get("Element", {})
            .get(self.sequencer_type, {})
            .get("manifest_zip_location"),  # TODO: add to taca.yaml
            str(self.year),
        )

        # Use LIMS step ID if available, else flowcell ID, to make a query pattern
        if self.lims_step_id:
            logging.info(
                f"Using LIMS step ID '{self.lims_step_id}' to find LIMS run manifests."
            )
            glob_pattern = f"{dir_to_search}/*{self.lims_step_id}*.zip"
        else:
            logging.warning(
                "LIMS step ID not available, using flowcell ID to find LIMS run manifests."
            )
            glob_pattern = f"{dir_to_search}/*{self.flowcell_id}*.zip"

        # Find paths matching the pattern
        glob_results = glob.glob(glob_pattern)
        if len(glob_results) == 0:
            logger.warning(
                f"No manifest found for run '{self.run_dir}' with pattern '{glob_pattern}'."
            )
            return False  # TODO determine whether to raise an error here instead
        elif len(glob_results) > 1:
            logger.warning(
                f"Multiple manifests found for run '{self.run_dir}' with pattern '{glob_pattern}', using latest one."
            )
            glob_results.sort()
            zip_src_path = glob_results[-1]
        else:
            zip_src_path = glob_results[0]
        return zip_src_path


    def copy_manifests(self) -> bool:
        """Fetch the LIMS-generated run manifests from ngi-nas-ns and unzip them into a run subdir."""
        # TODO: test me
        zip_src_path = self.find_manifest_zip()
        # Make a run subdir named after the zip file and extract manifests there
        zip_name = os.path.basename(zip_src_path)
        zip_dst_path = os.path.join(self.run_dir, zip_name)
        os.mkdir(zip_dst_path)

        with zipfile.ZipFile(zip_src_path, "r") as zip_ref:
            zip_ref.extractall(zip_dst_path)

        # Set the paths of the different manifests as attributes
        manifests = os.listdir(zip_dst_path)
        self.lims_full_manifest = [
            m for m in manifests if re.match(r".*_untrimmed\.csv$", m)
        ][0]
        self.lims_start_manifest = [
            m for m in manifests if re.match(r".*_trimmed\.csv$", m)
        ][0]
        self.lims_demux_manifests = [
            m for m in manifests if re.match(r".*_\d+\.csv$", m)
        ]

        return True

    def make_demux_manifests(
        self, manifest_to_split: os.PathLike, outdir: os.PathLike | None = None
    ) -> list[os.PathLike]:
        """Derive composite demultiplexing manifests (grouped by index duplicity and lengths)
        from a single information-rich manifest.
        """

        # TODO test me

        # Read specified manifest
        with open(manifest_to_split) as f:
            manifest_contents = f.read()

        # Get '[SAMPLES]' section
        split_contents = "[SAMPLES]".split(manifest_contents)
        assert (
            len(split_contents) == 2
        ), f"Could not split sample rows out of manifest {manifest_contents}"
        sample_section = split_contents[1].split("\n")

        # Split into header and rows
        header = sample_section[0]
        sample_rows = sample_section[1:]

        # Convert to list of dicts
        sample_dicts = []
        for row in sample_rows:
            row_dict = dict(zip(header.split(","), row.split(",")))
            sample_dicts.append(row_dict)

        # Convert to dataframe
        df = pd.DataFrame.from_dict(sample_dicts)

        # Separate samples from controls
        df_samples = df[df["Project"] != "Control"].copy()
        df_controls = df[df["Project"] == "Control"].copy()

        # Apply default dir path for output
        if outdir is None:
            outdir = self.run_dir

        ## Build composite manifests

        manifest_root_name = f"{self.NGI_run_id}_demux"

        # Get idx lengths for calculations
        df_samples.loc[:, "len_idx1"] = df["Index1"].apply(len)
        df_samples.loc[:, "len_idx2"] = df["Index2"].apply(len)

        # Break down by index lengths and lane, creating composite manifests
        manifests = []
        n = 0
        for (len_idx1, len_idx2, lane), group in df_samples.groupby(
            ["len_idx1", "len_idx2", "Lane"]
        ):
            file_name = f"{manifest_root_name}_{n}.csv"
            runValues_section = "\n".join(
                [
                    "[RUNVALUES]",
                    "KeyName, Value",
                    f'manifest_file, "{file_name}"',
                    f"manifest_group, {n+1}/{len(df.groupby(['len_idx1', 'len_idx2', 'Lane']))}",
                    f"grouped_by, len_idx1:{len_idx1} len_idx2:{len_idx2} lane:{lane}",
                ]
            )

            settings_section = "\n".join(
                [
                    "[SETTINGS]",
                    "SettingName, Value",
                ]
            )

            # Add PhiX stratified by index length
            if group["phix_loaded"].any():
                # Subset controls by lane
                group_controls = df_controls[df_controls["Lane"] == lane].copy()

                # Trim PhiX indexes to match group
                group_controls.loc[:, "Index1"] = group_controls.loc[:, "Index1"].apply(
                    lambda x: x[:len_idx1]
                )
                group_controls.loc[:, "Index2"] = group_controls.loc[:, "Index2"].apply(
                    lambda x: x[:len_idx2]
                )

                # Add PhiX to group
                group = pd.concat([group, group_controls], axis=0, ignore_index=True)

            samples_section = (
                f"[SAMPLES]\n{group.iloc[:, 0:6].to_csv(index=None, header=True)}"
            )

            manifest_contents = "\n\n".join(
                [runValues_section, settings_section, samples_section]
            )

            file_path = os.path.join(outdir, file_name)
            manifests.append((file_path, manifest_contents))
            n += 1

        for manifest_path, manifest_contents in manifests:
            with open(os.path.join(outdir, manifest_path), "w") as f:
                f.write(manifest_contents)

        manifest_paths = [t[0] for t in manifests]
        return manifest_paths

    def generate_demux_command(self, run_manifest, demux_dir):
        command = (
            f"{self.CONFIG.get('element_analysis').get('bases2fastq')}"  # TODO: add path to bases2fastq executable to config
            + f" {self.run_dir}"
            + f" {demux_dir}"
            + " -p 8"
            + f" -r {run_manifest}"
            + " --legacy-fastq"  # TODO: except if Smart-seq3
            + " --force-index-orientation"
        )  # TODO: any other options?
        with open(os.path.join(self.run_dir, '.bases2fastq_command')) as command_file:
            command_file.write(command)
        return command

    def start_demux(self, run_manifest, demux_dir):
        with chdir(self.run_dir):
            cmd = self.generate_demux_command(run_manifest, demux_dir)
            # TODO: handle multiple composite manifests for demux
            try:
                p_handle = subprocess.Popen(
                    cmd, stdout=subprocess.PIPE, shell=True, cwd=self.run_dir
                )
                logger.info(
                    "Bases2Fastq conversion and demultiplexing "
                    f"started for run {self} on {datetime.now()}"
                )
            except subprocess.CalledProcessError:
                logger.warning(
                    "An error occurred while starting demultiplexing for "
                    f"{self} on {datetime.now()}."
                )
        return

    def get_transfer_status(self):
        if (
            not self.in_transfer_log()
            and not self.transfer_ongoing()
            and not self.rsync_complete()
        ):
            return "not started"
        elif self.transfer_ongoing() and not self.rsync_complete():
            return "ongoing"
        elif self.rsync_complete() and not self.in_transfer_log():
            return "rsync done"
        elif self.in_transfer_log():
            return "unknown"

    def in_transfer_log(self):
        with open(self.transfer_file) as transfer_file:
            for row in transfer_file.read():
                if self.NGI_run_id in row:
                    return True
        return False

    def transfer_ongoing(self):
        return os.path.isfile(os.path.join(self.run_dir, ".rsync_ongoing"))

    def rsync_complete(self):
        return os.path.isfile(self.rsync_exit_file)

    def rsync_successful(self):
        with open(os.path.join(self.run_dir, ".rsync_exit_status")) as rsync_exit_file:
            rsync_exit_status = rsync_exit_file.readlines()
        if rsync_exit_status[0].strip() == '0':
            return True
        else:
            return False

    # Clear all content under a dir
    def clear_dir(dir):
        for filename in os.listdir(dir):
            file_path = os.path.join(dir, filename)
            try:
                if os.path.isfile(file_path) or os.path.islink(file_path):
                    os.unlink(file_path)
                elif os.path.isdir(file_path):
                    shutil.rmtree(file_path)
            except Exception as e:
                print(f"Failed to delete {file_path} Reason {e}")

<<<<<<< HEAD
=======
<<<<<<< HEAD
=======
    # Create symlink for a simple demultiplexing dir

>>>>>>> 2559eccae794230e602743311f0ac0533cbfdc01

>>>>>>> 3e8d3f1f
    # Write to csv
    def write_to_csv(data, filename):
        # Get the fieldnames from the keys of the first dictionary
        fieldnames = data[0].keys()
        # Open the file and write the CSV
        with open(filename, mode='w', newline='') as file:
            writer = csv.DictWriter(file, fieldnames=fieldnames)
            # Write the header (fieldnames)
            writer.writeheader()
            # Write the data (rows)
            writer.writerows(data)


    # Collect demux info into a list of dictionaries
    # Structure: [{'sub_demux_count':XXX, 'SampleName':XXX, 'Index1':XXX, 'Index2':XXX, 'Lane':XXX, 'Project':XXX, 'Recipe':XXX}]
    def collect_demux_runmanifest(self, demux_results_dirs):
        demux_runmanifest = []
        for demux_dir in demux_results_dirs:
            sub_demux_count = os.path.basename(demux_dir).split('_')[1]
            with open(os.path.join(self.run_dir, demux_dir, 'RunManifest.csv'), 'r') as file:
                lines = file.readlines()
            sample_section = False
            headers = []
            # Loop through each line
            for line in lines:
                # Check if we reached the "[SAMPLES]" section
                if '[SAMPLES]' in line:
                    sample_section = True
                    continue
                # Exit the sample section if another section is encountered
                if sample_section and line.startswith('['):
                    break
                # If in the sample section, process the sample lines
                if sample_section:
                    # Clean up the line
                    line = line.strip()
                    # Skip empty lines
                    if not line:
                        continue
                    # Get the headers from the first line
                    if not headers:
                        headers = line.split(',')
                    else:
                        # Parse sample data
                        values = line.split(',')
                        sample_dict = dict(zip(headers, values))
                        sample_dict['sub_demux_count'] = sub_demux_count
                        demux_runmanifest.append(sample_dict)
        sorted_demux_runmanifest = sorted(demux_runmanifest, key=lambda x: (x['Lane'], x['SampleName'], x['sub_demux_count']))
        return sorted_demux_runmanifest


    # Aggregate the output FastQ files of samples from multiple demux
    def aggregate_sample_fastq(self, demux_runmanifest):
        lanes = sorted(list(set(sample['Lane'] for sample in demux_runmanifest)))
        unique_sample_demux = set()
        for lane in lanes:
            sample_count = 1
            for sample in demux_runmanifest:
                lanenr = sample['Lane']
                project = sample['Project']
                sample_name = sample['SampleName']
                sub_demux_count = sample['sub_demux_count']
                # Skip PhiX
                if lanenr == lane and sample_name != "PhiX":
                    sample_tuple = (sample_name, sub_demux_count)
                    if sample_tuple not in unique_sample_demux:
                        project_dest = os.path.join(self.run_dir, self.demux_dir, project)
                        sample_dest = os.path.join(self.run_dir, self.demux_dir, project, sample_name)
                        if not os.path.exists(project_dest):
                            os.makedirs(project_dest)
                        if not os.path.exists(sample_dest):
                            os.makedirs(sample_dest)
                        fastqfiles = glob.glob(os.path.join(self.run_dir, f"Demultiplexing_{sub_demux_count}", "Samples", project, sample_name, f"*L00{lane}*.fastq.gz"))
                        for fastqfile in fastqfiles:
                            old_name = os.path.basename(fastqfile)
                            read_label = re.search(rf"L00{lane}_(.*?)_001", old_name).group(1)
                            new_name = "_".join([sample_name, f"S{sample_count}", f"L00{lane}", read_label, "001.fastq.gz"])
                            os.symlink(fastqfile, os.path.join(sample_dest, new_name))
                        unique_sample_demux.add(sample_tuple)
                        sample_count += 1


    # Symlink the output FastQ files of undet only if a lane does not have multiple demux
    def aggregate_undet_fastq(self, demux_runmanifest):
        lanes = sorted(list(set(sample['Lane'] for sample in demux_runmanifest)))
        for lane in lanes:
            sub_demux = list(set(sample['sub_demux_count'] for sample in demux_runmanifest if sample['Lane']==lane))
            if len(sub_demux) == 1:
                project_dest = os.path.join(self.run_dir, self.demux_dir, "Undetermined")
                if not os.path.exists(project_dest):
                    os.makedirs(project_dest)
                fastqfiles = glob.glob(os.path.join(self.run_dir, f"Demultiplexing_{sub_demux[0]}", "Samples", "Undetermined", f"*L00{lane}*.fastq.gz"))
                for fastqfile in fastqfiles:
                    base_name = os.path.basename(fastqfile)
                    os.symlink(fastqfile, os.path.join(project_dest, base_name))


    # Read in each Project_RunStats.json to fetch PercentMismatch, PercentQ30, PercentQ40 and QualityScoreMean
    # Note that Element promised that they would include these stats into IndexAssignment.csv
    # But for now we have to do this by ourselves in this hard way
    def get_project_runstats(self, sub_demux, demux_runmanifest):
        project_runstats = []
        project_list = sorted(list(set(sample['Project'] for sample in demux_runmanifest if sample['sub_demux_count']==sub_demux)))
        for project in project_list:
            project_runstats_json_path = os.path.join(self.run_dir, f"Demultiplexing_{sub_demux}", "Samples", project, f"{project}_RunStats.json")
            if os.path.exists(project_runstats_json_path):
                with open(project_runstats_json_path) as stats_json:
                    project_runstats_json = json.load(stats_json)
                for sample in project_runstats_json["SampleStats"]:
                    sample_name = sample["SampleName"]
                    for occurrence in sample["Occurrences"]:
                        lane = occurrence["Lane"]
                        expected_sequence = occurrence["ExpectedSequence"]
                        percentage_mismatch = occurrence["PercentMismatch"]
                        percentage_q30 = occurrence["PercentQ30"]
                        percentage_q40 = occurrence["PercentQ40"]
                        quality_score_mean = occurrence["QualityScoreMean"]
                        project_runstats.append({ "SampleName"       : sample_name,
                                                  "Lane"             : str(lane),
                                                  "ExpectedSequence" : expected_sequence,
                                                  "PercentMismatch"  : percentage_mismatch,
                                                  "PercentQ30"       : percentage_q30,
                                                  "PercentQ40"       : percentage_q40,
                                                  "QualityScoreMean" : quality_score_mean
                        })
            else:
                continue
        return project_runstats


    # Aggregate stats in IndexAssignment.csv
    def aggregate_stats_assigned(self, demux_runmanifest):
        aggregated_assigned_indexes = []
        sub_demux_list = sorted(list(set(sample['sub_demux_count'] for sample in demux_runmanifest)))
        lanes = sorted(list(set(sample['Lane'] for sample in demux_runmanifest)))
        for sub_demux in sub_demux_list:
            # Read in each Project_RunStats.json to fetch PercentMismatch, PercentQ30, PercentQ40 and QualityScoreMean
            # Note that Element promised that they would include these stats into IndexAssignment.csv
            # But for now we have to do this by ourselves in this hard way
            project_runstats = self.get_project_runstats(sub_demux, demux_runmanifest)
            # Read in IndexAssignment.csv
            assigned_csv = os.path.join(self.run_dir, f"Demultiplexing_{sub_demux}", "IndexAssignment.csv")
            if os.path.exists(assigned_csv):
                with open(assigned_csv, 'r') as assigned_file:
                    reader = csv.DictReader(assigned_file)
                    index_assignment = [row for row in reader]
                for sample in index_assignment:
                    if sample['Lane'] in lanes:
                        project_runstats_sample = [d for d in project_runstats if d['SampleName'] == sample['SampleName'] and d['Lane'] == sample['Lane'] and d['ExpectedSequence'] == sample['I1']+sample['I2']]
                        sample['sub_demux_count'] = sub_demux
                        sample['PercentMismatch'] = project_runstats_sample[0]['PercentMismatch']
                        sample['PercentQ30'] = project_runstats_sample[0]['PercentQ30']
                        sample['PercentQ40'] = project_runstats_sample[0]['PercentQ40']
                        sample['QualityScoreMean'] = project_runstats_sample[0]['QualityScoreMean']
                        aggregated_assigned_indexes.append(sample)
            else:
                logger.warning(f"No IndexAssignment.csv file found for sub-demultiplexing {sub_demux}.")
        # Remove redundant rows for PhiX
        aggregated_assigned_indexes_filtered = []
        unique_phiX_combination = set()
        for sample in aggregated_assigned_indexes:
            if sample['SampleName'] == 'PhiX':
                combination = (sample['I1'], sample['I2'], sample['Lane'])
                if combination not in unique_phiX_combination:
                    aggregated_assigned_indexes_filtered.append(sample)
                    unique_phiX_combination.add(combination)
            else:
                aggregated_assigned_indexes_filtered.append(sample)
        # Sort the list by Lane, SampleName and sub_demux_count
        aggregated_assigned_indexes_filtered_sorted = sorted(aggregated_assigned_indexes_filtered, key=lambda x: (x['Lane'], x['SampleName'], x['sub_demux_count']))
        # Fix new sample number based on SampleName and Lane
        sample_count = 0
        previous_samplename_lane = ('NA', 'NA')
        for sample in aggregated_assigned_indexes_filtered_sorted:
            if (sample['SampleName'], sample['Lane']) != previous_samplename_lane:
                sample_count += 1
                previous_samplename_lane = (sample['SampleName'], sample['Lane'])
            sample['SampleNumber'] = sample_count
        # Write to a new UnassignedSequences.csv file under demux_dir
        aggregated_assigned_indexes_csv = os.path.join(self.run_dir, self.demux_dir, "IndexAssignment.csv")
        self.write_to_csv(aggregated_assigned_indexes_filtered_sorted, aggregated_assigned_indexes_csv)


    # Aggregate stats in UnassignedSequences.csv
    def aggregate_stats_unassigned(self, demux_runmanifest):
        aggregated_unassigned_indexes = []
        lanes = sorted(list(set(sample['Lane'] for sample in demux_runmanifest)))
        for lane in lanes:
            sub_demux_index_lens = set()
            for sample in demux_runmanifest:
                if sample['Lane'] == lane:
                    sub_demux_index_lens.add((sample['sub_demux_count'], (len(sample.get("Index1", "")), len(sample.get("Index2", "")))))
            # List of sub-demux with a decreasing order of index lengths
            sub_demux_list = [x[0] for x in sorted(sub_demux_index_lens, key=lambda x: sum(x[1]), reverse=True)]
            sub_demux_with_max_index_lens = sub_demux_list[0]
            # Start with the unassigned list with the longest index
            max_unassigned_csv = os.path.join(self.run_dir, f"Demultiplexing_{sub_demux_with_max_index_lens}", "UnassignedSequences.csv")
            if os.path.exists(max_unassigned_csv):
                with open(max_unassigned_csv, 'r') as max_unassigned_file:
                    reader = csv.DictReader(max_unassigned_file)
                    max_unassigned_indexes = [row for row in reader]
            else:
                logger.warning(f"No UnassignedSequences.csv file found for sub-demultiplexing {sub_demux_with_max_index_lens}.")
                break
            # Filter by lane
            max_unassigned_indexes = [idx for idx in max_unassigned_indexes if idx["Lane"] == lane]
            # Complicated case with multiple demuxes. Take the full list if there is only one sub-demux otherwise
            if len(sub_demux_list) > 1:
                # Order: from longer to shorter indexes
                sub_demux_with_shorter_index_lens = sub_demux_list[1:]
                for sub_demux in sub_demux_with_shorter_index_lens:
                    unassigned_csv = os.path.join(self.run_dir, f"Demultiplexing_{sub_demux}", "UnassignedSequences.csv")
                    if os.path.exists(unassigned_csv):
                        with open(unassigned_csv, 'r') as unassigned_file:
                            reader = csv.DictReader(unassigned_file)
                            unassigned_indexes = [row for row in reader]
                    else:
                        logger.warning(f"No UnassignedSequences.csv file found for sub-demultiplexing {sub_demux}.")
                        continue
                    # Filter by lane
                    unassigned_indexes = [unassigned_index for unassigned_index in unassigned_indexes if unassigned_index["Lane"] == lane]
                    # Remove overlapped indexes from the list of max_unassigned_indexes
                    idx1_overlapped_len = min([demux_lens_pair[1] for demux_lens_pair in sub_demux_index_lens if demux_lens_pair[0] == sub_demux][0][0],
                                              [demux_lens_pair[1] for demux_lens_pair in sub_demux_index_lens if demux_lens_pair[0] == sub_demux_with_max_index_lens][0][0])
                    idx2_overlapped_len = min([demux_lens_pair[1] for demux_lens_pair in sub_demux_index_lens if demux_lens_pair[0] == sub_demux][0][1],
                                              [demux_lens_pair[1] for demux_lens_pair in sub_demux_index_lens if demux_lens_pair[0] == sub_demux_with_max_index_lens][0][1])
                    for unassigned_index in unassigned_indexes:
                        idx1_overlapped_seq = unassigned_index['I1'][:idx1_overlapped_len]
                        idx2_overlapped_seq = unassigned_index['I2'][:idx2_overlapped_len]
                        # Remove the overlapped record from the max_unassigned_indexes list
                        max_unassigned_indexes = [max_unassigned_index for max_unassigned_index in max_unassigned_indexes if not (max_unassigned_index['I1'][:idx1_overlapped_len] == idx1_overlapped_seq and max_unassigned_index['I2'][:idx2_overlapped_len] == idx2_overlapped_seq)]
            # Append to the aggregated_unassigned_indexes list
            aggregated_unassigned_indexes += max_unassigned_indexes
        # Sort aggregated_unassigned_indexes list first by lane and then by Count in the decreasing order
        aggregated_unassigned_indexes = sorted(aggregated_unassigned_indexes, key=lambda x: (x['Lane'], -int(x['Count'])))
        # Write to a new UnassignedSequences.csv file under demux_dir
        aggregated_unassigned_csv = os.path.join(self.run_dir, self.demux_dir, "UnassignedSequences.csv")
        self.write_to_csv(aggregated_unassigned_indexes, aggregated_unassigned_csv)


    # Aggregate demux results
    def aggregate_demux_results(self, demux_results_dirs):
        # Ensure the destination directory exists
        if not os.path.exists(os.path.join(self.run_dir, self.demux_dir)):
            os.makedirs(os.path.join(self.run_dir, self.demux_dir))
        # Clear all content under dest_dir
        self.clear_dir(os.path.join(self.run_dir, self.demux_dir))
        demux_runmanifest = self.collect_demux_runmanifest(demux_results_dirs)
        # Aggregate the output FastQ files of samples from multiple demux
        self.aggregate_sample_fastq(demux_runmanifest)
        # Symlink the output FastQ files of undet only if a lane does not have multiple demux
        self.aggregate_undet_fastq(demux_runmanifest)
        # Aggregate stats in IndexAssignment.csv
        self.aggregate_stats_assigned(demux_runmanifest)
        # Aggregate stats in UnassignedSequences.csv
        self.aggregate_stats_unassigned(demux_runmanifest)

    def sync_metadata(self):
        # TODO: copy metadata from demuxed run to ngi-nas-ns
        pass

    def make_transfer_indicator(self):
        transfer_indicator = os.path.join(self.run_dir, ".rsync_ongoing")
        Path(transfer_indicator).touch()

    def transfer(self):
        transfer_details = (
            self.CONFIG.get("element_analysis").get("transfer_details")
        )  # TODO: Add section to taca.yaml
        command = (
            "rsync"
            + " -rLav"
            + f" --chown={transfer_details.get('owner')}"
            + f" --chmod={transfer_details.get('permissions')}"
            + " --exclude BaseCalls"  # TODO: check that we actually want to exclude these
            + " --exclude Alignment"
            + f" {self.run_dir}"
            + f" {transfer_details.get('user')}@{transfer_details.get('host')}:/aviti"
            + f"; echo $? > {os.path.join(self.run_dir, '.rsync_exit_status')}"
        )  # TODO: any other options?
        try:
            p_handle = subprocess.Popen(command, stdout=subprocess.PIPE, shell=True)
            logger.info(
                "Transfer to analysis cluster "
                f"started for run {self} on {datetime.now()}"
            )
        except subprocess.CalledProcessError:
            logger.warning(
                "An error occurred while starting transfer to analysis cluster "
                f"for {self} on {datetime.now()}."
            )
        return

    def remove_transfer_indicator(self):
        transfer_indicator = os.path.join(self.run_dir, '.rsync_ongoing')
        Path(transfer_indicator).unlink()

    def update_transfer_log(self):
        """Update transfer log with run id and date."""
        try:
            with open(self.transfer_file, "a") as f:
                tsv_writer = csv.writer(f, delimiter="\t")
                tsv_writer.writerow([self.NGI_run_id, str(datetime.now())])
        except OSError:
            msg = f"{self}: Could not update the transfer logfile {self.transfer_file}"
            logger.error(msg)
            raise OSError(msg)

    def update_paths_after_archiving(self, new_location):
        self.run_dir = os.path.join(new_location, self.NGI_run_id) # Needs to be redirected to new location so that TACA can find files to upload to statusdb
        self.run_parameters_file = os.path.join(self.run_dir, "RunParameters.json")
        self.run_stats_file = os.path.join(self.run_dir, "RunStats.json")
        self.run_manifest_file_from_instrument = os.path.join(
            self.run_dir, "RunManifest.json"
        )
        self.run_uploaded_file = os.path.join(self.run_dir, "RunUploaded.json")
        # TODO: also update location of demux files?

    def archive(self):
        """Move directory to nosync."""
        src = self.run_dir
        parent_dir = Path(self.run_dir).parent.absolute()
        dst = os.path.join(parent_dir, "nosync")
        shutil.move(src, dst)
        self.update_paths_after_archiving(dst)<|MERGE_RESOLUTION|>--- conflicted
+++ resolved
@@ -511,15 +511,7 @@
             except Exception as e:
                 print(f"Failed to delete {file_path} Reason {e}")
 
-<<<<<<< HEAD
-=======
-<<<<<<< HEAD
-=======
-    # Create symlink for a simple demultiplexing dir
-
->>>>>>> 2559eccae794230e602743311f0ac0533cbfdc01
-
->>>>>>> 3e8d3f1f
+
     # Write to csv
     def write_to_csv(data, filename):
         # Get the fieldnames from the keys of the first dictionary
