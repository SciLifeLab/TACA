--- conflicted
+++ resolved
@@ -19,18 +19,21 @@
             raise RuntimeError(f"Could not locate run directory {run_dir}")
         self.run_parameters_parsed = False
 
-        self.run_dir = os.path.abspath(run_dir)  # TODO: How to handle SideA/SideB?
+        self.run_dir = os.path.abspath(run_dir)
         self.CONFIG = configuration
 
         self.demux_dir = os.path.join(self.run_dir, "Demultiplexing")
         self.final_sequencing_file = os.path.join(self.run_dir, "RunUploaded.json")
-
         self.demux_stats_file = os.path.join(
             self.demux_dir,
             "RunStats.json",  # Assumes demux is finished when this file is created
         )
-<<<<<<< HEAD
         self.run_manifest_file = os.path.join(self.run_dir, "RunManifest.csv")
+        self.run_manifest_zip_file = os.path.join(
+            self.CONFIG.get("Aviti").get("manifest_zip_location"),
+            self.flowcell_id + ".tar.gz",
+        )  # TODO: change and add to taca.yaml
+        # TODO, need to be real careful when using the flowcell_id as it is manually entered and can mean three different things
 
         # Instrument generated files
         self.run_parameters_file = os.path.join(self.run_dir, "RunParameters.json")
@@ -42,6 +45,20 @@
 
         self.db = ElementRunsConnection(self.CONFIG["statusdb"], dbname="element_runs")
 
+        # Fields to be set by TACA
+        self.status = None
+
+        # Fields that will be set when parsing run parameters
+        self.run_name = None
+        self.run_id = None
+        self.side = None
+        self.side_letter = None
+        self.run_type = None
+        self.flowcell_id = None
+        self.instrument_name = None
+        self.date = None
+        self.operator_name = None
+
     def __str__(self) -> str:
         if self.run_parameters_parsed:
             return f"ElementRun({self.NGI_run_id})"
@@ -56,8 +73,14 @@
             raise RuntimeError(f"Run parameters not parsed for run {self.run_dir}")
 
     def parse_run_parameters(self) -> None:
-        with open(self.run_parameters_file) as json_file:
-            run_parameters = json.load(json_file)
+        try:
+            with open(self.run_parameters_file) as json_file:
+                run_parameters = json.load(json_file)
+        except FileNotFoundError:
+            logger.warning(
+                f"Run parameters file not found for {self}, might not be ready yet"
+            )
+            return
 
         # Manually entered, but should be side and flowcell id
         self.run_name = run_parameters.get("RunName")
@@ -74,16 +97,17 @@
         self.instrument_name = run_parameters.get("InstrumentName")
         self.date = run_parameters.get("Date")
         self.operator_name = run_parameters.get("OperatorName")
+        self.run_parameters_parsed = True
 
     def to_doc_obj(self):
         # TODO
-        pass
-
-=======
-        self.run_manifest_zip_file = os.path.join(self.CONFIG.get('Aviti').get('manifest_zip_location'),
-                                                  self.flowcell_id + '.tar.gz') #TODO: change and add to taca.yaml
-    
->>>>>>> dcb45044
+        doc_obj = {
+            "run_path": self.run_dir,
+            "run_status": self.status,
+            "pore_count_history": [],
+        }
+        return doc_obj
+
     def check_sequencing_status(self):
         if os.path.exists(self.final_sequencing_file):
             with open(self.final_sequencing_file) as json_file:
@@ -116,25 +140,17 @@
         self.db.upload_to_statusdb(doc_obj)
 
     def manifest_exists(self):
-<<<<<<< HEAD
-        return os.path.isfile(self.run_manifest_file)  # TODO: still true?
-
-    def copy_manifests(self):
-        # TODO: copy manifest zip file from lims location and unzip
-        pass
-
-    def generate_demux_command(self):
-=======
         return os.path.isfile(self.run_manifest_zip_file)
-    
+
     def copy_manifests(self):
         shutil.copy(self.run_manifest_zip_file, self.run_dir)
-        #TODO: unzip
-     
+        # TODO: unzip
+
     def generate_demux_command(self, run_manifest, demux_dir):
->>>>>>> dcb45044
         command = [
-            self.CONFIG.get(self.software)["bin"],  # TODO add path to bases2fastq executable to config
+            self.CONFIG.get(self.software)[
+                "bin"
+            ],  # TODO add path to bases2fastq executable to config
             self.run_dir,
             demux_dir,
             "-p 12",
@@ -182,7 +198,4 @@
 
     def archive(self):
         # TODO: move run dir to nosync
-        pass
-
-    def parse_rundir(self):
         pass