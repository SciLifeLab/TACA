--- conflicted
+++ resolved
@@ -193,11 +193,8 @@
     :param dict couch_info: a dict with 'statusDB' info
     """
     if (seq_run_type == 'promethion' or seq_run_type == 'minion'):
-<<<<<<< HEAD
         if os.path.exists(os.path.join(run.abs_path, ".sync_finished")):
-=======
-        if os.path.exists(os.path.join(os.getcwd(), run, ".sync_finished")):
->>>>>>> a99186d6
+
             return True
         else:
             return False
