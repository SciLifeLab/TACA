click
requests
pyyaml
<<<<<<< HEAD
mock
statusdb
ngi_pipeline
beautifulsoup4
=======
statusdb
>>>>>>> e288f2cd
<|MERGE_RESOLUTION|>--- conflicted
+++ resolved
@@ -1,11 +1,5 @@
 click
 requests
 pyyaml
-<<<<<<< HEAD
-mock
 statusdb
-ngi_pipeline
-beautifulsoup4
-=======
-statusdb
->>>>>>> e288f2cd
+beautifulsoup4