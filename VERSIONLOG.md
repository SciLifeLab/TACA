--- conflicted
+++ resolved
@@ -1,22 +1,20 @@
 # TACA Version Log
 
-<<<<<<< HEAD
+## 20241216.1
+
+Email user instead of craching if unable to create Illumina runobject
+
+## 20241212.2
+
+Fix for ONT demultiplexing status in bioinfo deliveries script
+
+## 20241212.1
+
+Add ONT instrument data to bioinfo_tab
+
 ## 20241211.1
 
-Email user instead of craching if unable to create Illumina runobject
-=======
-## 20241212.2
-
-Fix for ONT demultiplexing status in bioinfo deliveries script
-
-## 20241212.1
-
-Add ONT instrument data to bioinfo_tab
-
-## 20241211.1
-
 No longer reserve PromethION column 3 for Clinical Genomics.
->>>>>>> 160479c1
 
 ## 20241210.4
 
