# TACA Version Log

<<<<<<< HEAD
##20230117.2
More robust handling of ONT transfers
=======
##20230117.1
Integrate ONT data flow with CouchDB nanopore_runs
>>>>>>> 7c02614f

##20221102.1
Include MinION data in transfer to HPC cluster

##20221028.1
Cleaner check for ONT transfer destination

##20221011.1
Add versioning for PromethION offload script 

##20220830.1
Change promethion directory levels

## 20220811.1
Set short single index to 8nt

## 20220614.1
Updates to promethion offload script

## 20220613.1
Include promethion offload script

##20220610.1
Convert statusdb urls to https

## 20220524.1
Handle special demux for NoIndex cases

## 20220520.1
Include index list from undet of complex lanes

## 20220427.1
Support addtional 10X index types

## 20220414.1
Allow 0 mismatch in demux for short single index for MiSeq

## 20220412.3
Bug fix and refactor handling for 10X indexes

## 20220412.2
Handle cases with different UMI lengths

## 20220412.1
Add promethion to server_status

## 20220409.1
Small refactor for NoIndex

## 20220404.1
Change cleanup irma to cleanup miarka

## 20220330.1
Remove "Irma" from email/log

## 20220328.1
Re-define signal for sequencing done

## 20220314.1
Refactor cleanup_nas

## 20220302.1
Fix bug that samplesheet of MiSeq is overwritten

## 20220220.1
Change samplesheet location for MiSeq

## 20211216.1
Add option for syncing MinION delivery data to storage

## 20211208.1
Updates for compability with nanoseq v2.0.1

## 20211201.1
Only process MinION QC runs

## 20211011.1
Refactor of MinION code

## 20211005.1
Specify CopyComplete.txt as indicator for cleaning NovaSeq runs

## 20210819.1
Allow 0 mismatch in demux for short single index

## 20210716.1
Handle special case with index 2 only for NovaSeq

## 20210617.1
Support addtional 10X index types

## 20210604.1
Handle special case with index 2 only

## 20210330.1
Small adjust of 10X ATACseq masks

## 20210323.1
Support different FC ID pattern for NextSeq2000 in bioinfo_tab.py

## 20210318.1
Support different FC ID pattern for NextSeq2000

## 20210313.1
Support addtional 10X index types

## 20210303.1
Fix bug that runtype was overwritten

## 20210302.2
Fix FC name pattern for NextSeq2000

## 20210302.1
Setup VERSIONLOG.md<|MERGE_RESOLUTION|>--- conflicted
+++ resolved
@@ -1,12 +1,10 @@
 # TACA Version Log
 
-<<<<<<< HEAD
 ##20230117.2
 More robust handling of ONT transfers
-=======
+
 ##20230117.1
 Integrate ONT data flow with CouchDB nanopore_runs
->>>>>>> 7c02614f
 
 ##20221102.1
 Include MinION data in transfer to HPC cluster
