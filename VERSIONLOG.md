--- conflicted
+++ resolved
@@ -1,15 +1,13 @@
 # TACA Version Log
 
-<<<<<<< HEAD
-## 20230524.1
+## 20230621.1
 Add support for NovaSeqXPlus and improve readability
-=======
+
 ## 20230609.1
 Add functionality to update DB of specified run dirs.
 
 ## 20230607.1
 Trim out unused data acquisition outputs from ONT report .json files before sending them to CouchDB.
->>>>>>> 9b1b652d
 
 ## 20230510.1
 Add storage_systems to server_status command to allow disk space surveillance of mounted virtual NAS:es. Also added Dockerfile and devcontainer setup.
