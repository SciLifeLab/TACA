--- conflicted
+++ resolved
@@ -1,14 +1,12 @@
 # TACA Version Log
 
-<<<<<<< HEAD
 ## 20241211.1
 
 No longer reserve PromethION column 3 for Clinical Genomics.
-=======
+
 ## 20241210.4
 
 Change server_status nas to update statusdb by default
->>>>>>> df991577
 
 ## 20241210.3
 
