--- conflicted
+++ resolved
@@ -1,15 +1,13 @@
 # TACA Version Log
 
-<<<<<<< HEAD
-## 20230911.1
+## 20230915.1
 Major overhaul of Nanopore stuff. Use generalized local script instead of installed TACA for both instruments and harmonize the way TACA handles Nanopore data from preprocessing. Implement automated handling of MinION QC runs.
-=======
+
 ## 20230913.1
 Fix bugs for encrypting and archiving runs on ngi-preproc cont.
 
 ## 20230905.1
 Fix bugs for encrypting and archiving runs on ngi-preproc
->>>>>>> 8438d85f
 
 ## 20230903.1
 Adapt MinKNOW .json trimming to new format from Dorado update.
