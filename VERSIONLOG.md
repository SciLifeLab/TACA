--- conflicted
+++ resolved
@@ -1,12 +1,10 @@
 # TACA Version Log
 
-<<<<<<< HEAD
 ## 20230905.1
 Fix bugs for encrypting and archiving runs on ngi-preproc
-=======
+
 ## 20230903.1
 Adapt MinKNOW .json trimming to new format from Dorado update.
->>>>>>> a032c137
 
 ## 20230823.1
 Allow manual database update of finished ONT runs
