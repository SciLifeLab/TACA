--- conflicted
+++ resolved
@@ -1,12 +1,12 @@
 # TACA Version Log
 
+## 20240202.1
+
+Use abspath for Anglerfish stderr path, make it possible to instantiate ONT run w/o specifying the type, add more info to the ONT db update subcommand.
+
 ## 20240201.1
 
-<<<<<<< HEAD
-Use abspath for Anglerfish stderr path, make it possible to instantiate ONT run w/o specifying the type, add more info to the ONT db update subcommand.
-=======
 Fix bugs that changs in PR #404 were reverted in PR #411
->>>>>>> 4617a61e
 
 ## 20240123.1
 
