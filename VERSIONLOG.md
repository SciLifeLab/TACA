# TACA Version Log

<<<<<<< HEAD
## 20241108.1

Add element instruments to bioinfo_tab
=======
## 20241031.1

Fix extra postfix in sample names for BCL Convert
>>>>>>> 4bd531a1

## 20241029.3

Fix missing settings for BCL Convert

## 20241029.2

Fix issue that index 2 is automatically converted to RC by BCL Convert

## 20241029.1

Fix small bug with Aviti transfer log

## 20241025.1

Add support for processing Element Aviti data

## 20241024.1

Fix TACA for handling 10X UMI cases by BCL Convert

## 20241016.1

Switch to tarball and skip compression

## 20241007.1

Update taca-ngi-pipeline repo URL in README

## 20240927.1

For re-demux: keep PDC archive date if exists

## 20240816.1

Update command used to run Anglerfish.

## 20240705.1

Add section header in samplesheet for run folder transfer

## 20240701.1

Improve CI for pipreqs check and pytest/codecov

## 20240617.1

Run mypy for entire repo regardless of depth.

## 20240527.1

Use run-specific name to find Anglerfish samplesheet.

## 20240523.1

Update server status to run on ngi-preproc

## 20240520.1

Fix erroneous name of pod5 output dir for ONT runs.

## 20240507.1

Broaden ONT transfer script's categorization of QC runs to either experiment dir or sample dir starting with "QC\_".

## 20240422.1

Refine GHA VERSIONLOG.md check to compare to merge-base, not branch-base.

## 20240410.1

Expand test coverage by starting and checking demultiplexing for a NovaSeqXPlus run.

## 20240321.1

Include project IDs in the run folder tarball

## 20240315.1

Fix cases that MiSeq samplesheet misses index or index2

## 20240304.1

- Make sure TACA can handle runs that generate NO sequencing data at all
- Refactor logic of control function to reduce complexity
- Introduce custom Exception for quiet skipping (waiting on) runs
- Improve documentation
- Minor polishing of test to pass

## 20240229.1

Increase test coverage to 20%.

## 20240209.1

Implement CodeCoverage in CI.

## 20240208.2

Implement CI testing and increase testing coverage.

## 20240208.1

Fix bug with isinstance clause

## 20240202.1

Use abspath for Anglerfish stderr path, make it possible to instantiate ONT run w/o specifying the type, add more info to the ONT db update subcommand.

## 20240201.1

Fix bugs that changs in PR #404 were reverted in PR #411

## 20240123.1

Exclude pod5 dir and files from being copied to metadata dir.

## 20240122.1

Adapt ONT analysis to new ONT JSON format (also backwards compatible).

## 20231204.1

Update ONT instrument transfer script to ignore runs started in the 3rd PromethION column, which will be used by Clinical Genomics.

## 20231201.1

Run Anglerfish v0.6.0 with --lenient and --ont_barcodes options.

## 20231130.1

Version 1.0.0
(1) Support BCL Convert
(2) Remove redundant codes and obsoleted platforms
(3) Switch MiSeq to Illumina V3 samplesheet
(4) Other refactors to improve performance

## 20231103.1

Fix bug with rsync permission issue cont.

## 20231031.1

Improve run_folder transfer

## 20231026.1

Fix bug with rsync permission issue

## 20231024.1

Fix functionality issues for Anglerfish launch by running via "conda run", fix erroneous file name reference and improve static typing.

## 20231023.1

Remove redundant cleanup_processing function in cleanup

## 20231016.1

Support multiple project ID for run folder transfer

## 20230927.1

Fix bug that NovaSeqXPlus date format cause error in writing pdc_archived timestamp

## 20230921.1

Remove the temp change of creating links

## 20230920.1

Supplement last PR, primary purpose is to differentiate user runs from QC runs in the instrument transfer script rather than the installed TACA.

## 20230915.1

Major overhaul of Nanopore stuff. Use generalized local script instead of installed TACA for both instruments and harmonize the way TACA handles Nanopore data from preprocessing. Implement automated handling of MinION QC runs.

## 20230913.1

Fix bugs for encrypting and archiving runs on ngi-preproc cont.

## 20230905.1

Fix bugs for encrypting and archiving runs on ngi-preproc

## 20230903.1

Adapt MinKNOW .json trimming to new format from Dorado update.

## 20230823.1

Allow manual database update of finished ONT runs

## 20230822.1

Add pandas to requiresments to accomodate last PR

## 20230821.1

Copy ONT metadata to ngi-nas-ns.

## 20230814.1

Update path to store Anglerfish results.

## 20230810.1

Implement logging for PromethION script.

## 20230809.2

Update handling of MinION QC runs to not run nanoseq, only anglerfish.

## 20230809.1

Update PromethION script to extend the scope of the log file parsing.

## 20230724.1

Enable TACA to retrieve error and warnings in bcl2fastq logs

## 20230718.1

Update PromethION script to run rsync w. -u flag and clarify archiving code.

## 20230713.1

Let PromethION script search through device logs to dump flow cell pore count history into the run dir.

## 20230711.1

Rework how PromethION script detects runs to catch mis-named ones, too.

## 20230621.1

Add support for NovaSeqXPlus and improve readability

## 20230609.1

Add functionality to update DB of specified run dirs.

## 20230607.1

Trim out unused data acquisition outputs from ONT report .json files before sending them to CouchDB.

## 20230510.1

Add storage_systems to server_status command to allow disk space surveillance of mounted virtual NAS:es. Also added Dockerfile and devcontainer setup.

## 20230503.1

Change how MinKNOW reports are synced to GenStat server to increase traceability and enable transfer of the reports of finished runs.

## 20230502.1

Enforce MinKNOW reports retain MinKNOW run ID upon transfer to ngi-internal. Improve logging.

## 20230428.1

Change offload location in promethion_transfer.py

## 20230419.1

Use a hidden file to indicate when the final rsync of ONT data to ngi-nas is done

## 20230331.1

Move MinKNOW reports to ngi-internal instead of embedding in StatusDB doc

## 20230307.1

Handle demux case that ordered read length is different from seq setup

##20230213.1
Further updates to ONT runs TACA <-> CouchDB interplay after local troubleshooting. Improve code readability, logging and exception handling.

##20230207.1
Add functionality for monitoring PromethION status

##20230117.2
More robust handling of ONT transfers

##20230117.1
Integrate ONT data flow with CouchDB nanopore_runs

##20221102.1
Include MinION data in transfer to HPC cluster

##20221028.1
Cleaner check for ONT transfer destination

##20221011.1
Add versioning for PromethION offload script

##20220830.1
Change promethion directory levels

## 20220811.1

Set short single index to 8nt

## 20220614.1

Updates to promethion offload script

## 20220613.1

Include promethion offload script

##20220610.1
Convert statusdb urls to https

## 20220524.1

Handle special demux for NoIndex cases

## 20220520.1

Include index list from undet of complex lanes

## 20220427.1

Support addtional 10X index types

## 20220414.1

Allow 0 mismatch in demux for short single index for MiSeq

## 20220412.3

Bug fix and refactor handling for 10X indexes

## 20220412.2

Handle cases with different UMI lengths

## 20220412.1

Add promethion to server_status

## 20220409.1

Small refactor for NoIndex

## 20220404.1

Change cleanup irma to cleanup miarka

## 20220330.1

Remove "Irma" from email/log

## 20220328.1

Re-define signal for sequencing done

## 20220314.1

Refactor cleanup_nas

## 20220302.1

Fix bug that samplesheet of MiSeq is overwritten

## 20220220.1

Change samplesheet location for MiSeq

## 20211216.1

Add option for syncing MinION delivery data to storage

## 20211208.1

Updates for compability with nanoseq v2.0.1

## 20211201.1

Only process MinION QC runs

## 20211011.1

Refactor of MinION code

## 20211005.1

Specify CopyComplete.txt as indicator for cleaning NovaSeq runs

## 20210819.1

Allow 0 mismatch in demux for short single index

## 20210716.1

Handle special case with index 2 only for NovaSeq

## 20210617.1

Support addtional 10X index types

## 20210604.1

Handle special case with index 2 only

## 20210330.1

Small adjust of 10X ATACseq masks

## 20210323.1

Support different FC ID pattern for NextSeq2000 in bioinfo_tab.py

## 20210318.1

Support different FC ID pattern for NextSeq2000

## 20210313.1

Support addtional 10X index types

## 20210303.1

Fix bug that runtype was overwritten

## 20210302.2

Fix FC name pattern for NextSeq2000

## 20210302.1

Setup VERSIONLOG.md<|MERGE_RESOLUTION|>--- conflicted
+++ resolved
@@ -1,14 +1,12 @@
 # TACA Version Log
 
-<<<<<<< HEAD
 ## 20241108.1
 
 Add element instruments to bioinfo_tab
-=======
+
 ## 20241031.1
 
 Fix extra postfix in sample names for BCL Convert
->>>>>>> 4bd531a1
 
 ## 20241029.3
 
