# TACA Version Log

<<<<<<< HEAD
## 20241204.1
Add support for staging ONT data on Miarka
=======
## 20241128.1

Add automated cleanup to ONT transfer script.
>>>>>>> aa2d05ba

## 20241127.1

Add support for organising ONT data on Miarka

## 20241112.1

Add support for backing up Element Aviti data to PDC

## 20241108.1

Add exception handling for nonnumeric flowcell ids in bioinfo_tab

## 20241108.1

Add element instruments to bioinfo_tab

## 20241031.1

Fix extra postfix in sample names for BCL Convert

## 20241029.3

Fix missing settings for BCL Convert

## 20241029.2

Fix issue that index 2 is automatically converted to RC by BCL Convert

## 20241029.1

Fix small bug with Aviti transfer log

## 20241025.1

Add support for processing Element Aviti data

## 20241024.1

Fix TACA for handling 10X UMI cases by BCL Convert

## 20241016.1

Switch to tarball and skip compression

## 20241007.1

Update taca-ngi-pipeline repo URL in README

## 20240927.1

For re-demux: keep PDC archive date if exists

## 20240816.1

Update command used to run Anglerfish.

## 20240705.1

Add section header in samplesheet for run folder transfer

## 20240701.1

Improve CI for pipreqs check and pytest/codecov

## 20240617.1

Run mypy for entire repo regardless of depth.

## 20240527.1

Use run-specific name to find Anglerfish samplesheet.

## 20240523.1

Update server status to run on ngi-preproc

## 20240520.1

Fix erroneous name of pod5 output dir for ONT runs.

## 20240507.1

Broaden ONT transfer script's categorization of QC runs to either experiment dir or sample dir starting with "QC\_".

## 20240422.1

Refine GHA VERSIONLOG.md check to compare to merge-base, not branch-base.

## 20240410.1

Expand test coverage by starting and checking demultiplexing for a NovaSeqXPlus run.

## 20240321.1

Include project IDs in the run folder tarball

## 20240315.1

Fix cases that MiSeq samplesheet misses index or index2

## 20240304.1

- Make sure TACA can handle runs that generate NO sequencing data at all
- Refactor logic of control function to reduce complexity
- Introduce custom Exception for quiet skipping (waiting on) runs
- Improve documentation
- Minor polishing of test to pass

## 20240229.1

Increase test coverage to 20%.

## 20240209.1

Implement CodeCoverage in CI.

## 20240208.2

Implement CI testing and increase testing coverage.

## 20240208.1

Fix bug with isinstance clause

## 20240202.1

Use abspath for Anglerfish stderr path, make it possible to instantiate ONT run w/o specifying the type, add more info to the ONT db update subcommand.

## 20240201.1

Fix bugs that changs in PR #404 were reverted in PR #411

## 20240123.1

Exclude pod5 dir and files from being copied to metadata dir.

## 20240122.1

Adapt ONT analysis to new ONT JSON format (also backwards compatible).

## 20231204.1

Update ONT instrument transfer script to ignore runs started in the 3rd PromethION column, which will be used by Clinical Genomics.

## 20231201.1

Run Anglerfish v0.6.0 with --lenient and --ont_barcodes options.

## 20231130.1

Version 1.0.0
(1) Support BCL Convert
(2) Remove redundant codes and obsoleted platforms
(3) Switch MiSeq to Illumina V3 samplesheet
(4) Other refactors to improve performance

## 20231103.1

Fix bug with rsync permission issue cont.

## 20231031.1

Improve run_folder transfer

## 20231026.1

Fix bug with rsync permission issue

## 20231024.1

Fix functionality issues for Anglerfish launch by running via "conda run", fix erroneous file name reference and improve static typing.

## 20231023.1

Remove redundant cleanup_processing function in cleanup

## 20231016.1

Support multiple project ID for run folder transfer

## 20230927.1

Fix bug that NovaSeqXPlus date format cause error in writing pdc_archived timestamp

## 20230921.1

Remove the temp change of creating links

## 20230920.1

Supplement last PR, primary purpose is to differentiate user runs from QC runs in the instrument transfer script rather than the installed TACA.

## 20230915.1

Major overhaul of Nanopore stuff. Use generalized local script instead of installed TACA for both instruments and harmonize the way TACA handles Nanopore data from preprocessing. Implement automated handling of MinION QC runs.

## 20230913.1

Fix bugs for encrypting and archiving runs on ngi-preproc cont.

## 20230905.1

Fix bugs for encrypting and archiving runs on ngi-preproc

## 20230903.1

Adapt MinKNOW .json trimming to new format from Dorado update.

## 20230823.1

Allow manual database update of finished ONT runs

## 20230822.1

Add pandas to requiresments to accomodate last PR

## 20230821.1

Copy ONT metadata to ngi-nas-ns.

## 20230814.1

Update path to store Anglerfish results.

## 20230810.1

Implement logging for PromethION script.

## 20230809.2

Update handling of MinION QC runs to not run nanoseq, only anglerfish.

## 20230809.1

Update PromethION script to extend the scope of the log file parsing.

## 20230724.1

Enable TACA to retrieve error and warnings in bcl2fastq logs

## 20230718.1

Update PromethION script to run rsync w. -u flag and clarify archiving code.

## 20230713.1

Let PromethION script search through device logs to dump flow cell pore count history into the run dir.

## 20230711.1

Rework how PromethION script detects runs to catch mis-named ones, too.

## 20230621.1

Add support for NovaSeqXPlus and improve readability

## 20230609.1

Add functionality to update DB of specified run dirs.

## 20230607.1

Trim out unused data acquisition outputs from ONT report .json files before sending them to CouchDB.

## 20230510.1

Add storage_systems to server_status command to allow disk space surveillance of mounted virtual NAS:es. Also added Dockerfile and devcontainer setup.

## 20230503.1

Change how MinKNOW reports are synced to GenStat server to increase traceability and enable transfer of the reports of finished runs.

## 20230502.1

Enforce MinKNOW reports retain MinKNOW run ID upon transfer to ngi-internal. Improve logging.

## 20230428.1

Change offload location in promethion_transfer.py

## 20230419.1

Use a hidden file to indicate when the final rsync of ONT data to ngi-nas is done

## 20230331.1

Move MinKNOW reports to ngi-internal instead of embedding in StatusDB doc

## 20230307.1

Handle demux case that ordered read length is different from seq setup

##20230213.1
Further updates to ONT runs TACA <-> CouchDB interplay after local troubleshooting. Improve code readability, logging and exception handling.

##20230207.1
Add functionality for monitoring PromethION status

##20230117.2
More robust handling of ONT transfers

##20230117.1
Integrate ONT data flow with CouchDB nanopore_runs

##20221102.1
Include MinION data in transfer to HPC cluster

##20221028.1
Cleaner check for ONT transfer destination

##20221011.1
Add versioning for PromethION offload script

##20220830.1
Change promethion directory levels

## 20220811.1

Set short single index to 8nt

## 20220614.1

Updates to promethion offload script

## 20220613.1

Include promethion offload script

##20220610.1
Convert statusdb urls to https

## 20220524.1

Handle special demux for NoIndex cases

## 20220520.1

Include index list from undet of complex lanes

## 20220427.1

Support addtional 10X index types

## 20220414.1

Allow 0 mismatch in demux for short single index for MiSeq

## 20220412.3

Bug fix and refactor handling for 10X indexes

## 20220412.2

Handle cases with different UMI lengths

## 20220412.1

Add promethion to server_status

## 20220409.1

Small refactor for NoIndex

## 20220404.1

Change cleanup irma to cleanup miarka

## 20220330.1

Remove "Irma" from email/log

## 20220328.1

Re-define signal for sequencing done

## 20220314.1

Refactor cleanup_nas

## 20220302.1

Fix bug that samplesheet of MiSeq is overwritten

## 20220220.1

Change samplesheet location for MiSeq

## 20211216.1

Add option for syncing MinION delivery data to storage

## 20211208.1

Updates for compability with nanoseq v2.0.1

## 20211201.1

Only process MinION QC runs

## 20211011.1

Refactor of MinION code

## 20211005.1

Specify CopyComplete.txt as indicator for cleaning NovaSeq runs

## 20210819.1

Allow 0 mismatch in demux for short single index

## 20210716.1

Handle special case with index 2 only for NovaSeq

## 20210617.1

Support addtional 10X index types

## 20210604.1

Handle special case with index 2 only

## 20210330.1

Small adjust of 10X ATACseq masks

## 20210323.1

Support different FC ID pattern for NextSeq2000 in bioinfo_tab.py

## 20210318.1

Support different FC ID pattern for NextSeq2000

## 20210313.1

Support addtional 10X index types

## 20210303.1

Fix bug that runtype was overwritten

## 20210302.2

Fix FC name pattern for NextSeq2000

## 20210302.1

Setup VERSIONLOG.md<|MERGE_RESOLUTION|>--- conflicted
+++ resolved
@@ -1,13 +1,12 @@
 # TACA Version Log
 
-<<<<<<< HEAD
+
 ## 20241204.1
 Add support for staging ONT data on Miarka
-=======
+
 ## 20241128.1
 
 Add automated cleanup to ONT transfer script.
->>>>>>> aa2d05ba
 
 ## 20241127.1
 
