# TACA Version Log

<<<<<<< HEAD
## 20220330.1
Remove "Irma" from email/log
=======
## 20220404.1
Change cleanup irma to cleanup miarka
>>>>>>> e52e5274

## 20220328.1
Re-define signal for sequencing done

## 20220314.1
Refactor cleanup_nas

## 20220302.1
Fix bug that samplesheet of MiSeq is overwritten

## 20220220.1
Change samplesheet location for MiSeq

## 20211216.1
Add option for syncing MinION delivery data to storage

## 20211208.1
Updates for compability with nanoseq v2.0.1

## 20211201.1
Only process MinION QC runs

## 20211011.1
Refactor of MinION code

## 20211005.1
Specify CopyComplete.txt as indicator for cleaning NovaSeq runs

## 20210819.1
Allow 0 mismatch in demux for short single index

## 20210716.1
Handle special case with index 2 only for NovaSeq

## 20210617.1
Support addtional 10X index types

## 20210604.1
Handle special case with index 2 only

## 20210330.1
Small adjust of 10X ATACseq masks

## 20210323.1
Support different FC ID pattern for NextSeq2000 in bioinfo_tab.py

## 20210318.1
Support different FC ID pattern for NextSeq2000

## 20210313.1
Support addtional 10X index types

## 20210303.1
Fix bug that runtype was overwritten

## 20210302.2
Fix FC name pattern for NextSeq2000

## 20210302.1
Setup VERSIONLOG.md<|MERGE_RESOLUTION|>--- conflicted
+++ resolved
@@ -1,12 +1,10 @@
 # TACA Version Log
 
-<<<<<<< HEAD
+## 20220404.1
+Change cleanup irma to cleanup miarka
+
 ## 20220330.1
 Remove "Irma" from email/log
-=======
-## 20220404.1
-Change cleanup irma to cleanup miarka
->>>>>>> e52e5274
 
 ## 20220328.1
 Re-define signal for sequencing done
